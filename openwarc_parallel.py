--- conflicted
+++ resolved
@@ -96,7 +96,6 @@
     return None
 
 
-<<<<<<< HEAD
 def read_csv_to_dict(file_path):
     result = {}
     with open(file_path, 'r', encoding='utf-8') as file:
@@ -108,10 +107,7 @@
     return result
 
 
-def process_warc(bucket_name, warc_key, credential, use_fast_text=True, trafilatura_timeout=30, current_trial=0, max_trial=5, enable_text_extraction_from_html=True):
-=======
-def process_warc(warc_path, use_fast_text=True, trafilatura_timeout=30, current_trial=0, process_max_trial=-1, dl_max_trial=-1, enable_text_extraction_from_html=True):
->>>>>>> f3de3e28
+def process_warc(bucket_name, warc_key, credential, use_fast_text=True, trafilatura_timeout=30, current_trial=0, process_max_trial=-1, dl_max_trial=-1, enable_text_extraction_from_html=True):
     """
     S3からWARCファイルを読み込んで、日本語ページかどうかの簡単なフィルタリングを行う。
     """
@@ -149,18 +145,10 @@
             # fasttextを使用して言語判定するやつ
             lang_predictor = FastTextLangPredictor()
 
-<<<<<<< HEAD
         # S3からWARCファイルをダウンロード
-        warc_object = download_warc_file(s3_client, bucket_name, warc_key)
+        warc_object = download_warc_file(s3_client, bucket_name, warc_key, max_retries=dl_max_trial)
         if warc_object is None:
             return False, warc_key, result_list
-=======
-        # WARCファイルのURLを構築
-        warc_url = f"https://data.commoncrawl.org/{warc_path}"
-
-        # WARCファイルをダウンロード
-        response = download_warc_file(warc_url, max_retries=dl_max_trial)
->>>>>>> f3de3e28
 
         tmp_content = None
         for record in ArchiveIterator(warc_object):
@@ -225,15 +213,11 @@
         return True, warc_key, result_list
     except Exception as e:
         traceback.print_exc()
-<<<<<<< HEAD
-        if current_trial > max_trial:
+
+        if process_max_trial > 0 and current_trial > process_max_trial:
             return False, warc_key, result_list
         print(f"{warc_key} restart the process.")
-=======
-        if process_max_trial > 0 and current_trial > process_max_trial:
-            return False, warc_path, result_list
-        print(f"{warc_path} restart the process.")
->>>>>>> f3de3e28
+
         del lang_predictor
 
         return process_warc(
@@ -434,11 +418,7 @@
                                 clear_tmp_file(temp_file_path)
 
                     for warc_path in cleaned_warcs:
-<<<<<<< HEAD
-                        future = executor.submit(process_warc, "commoncrawl", warc_path, s3_credential, use_fast_text, trafilatura_timeout, 0, 5, enable_text_extraction_from_html)
-=======
-                        future = executor.submit(process_warc, warc_path, use_fast_text, trafilatura_timeout, 0, warc_max_trial, dl_max_trial, enable_text_extraction_from_html)
->>>>>>> f3de3e28
+                        future = executor.submit(process_warc, "commoncrawl", warc_path, s3_credential, use_fast_text, trafilatura_timeout, 0, warc_max_trial, dl_max_trial, enable_text_extraction_from_html)
                         future.add_done_callback(on_process_finished)
                 except:
                     traceback.print_exc()
