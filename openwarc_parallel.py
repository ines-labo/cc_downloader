import argparse
<<<<<<< HEAD
import csv
=======
import base64
import concurrent
>>>>>>> c1e8f558
import gzip
import json
import logging
import os
import shutil
import signal
import sys
import time
import traceback
from concurrent.futures import ProcessPoolExecutor

import boto3
import requests
import yaml
import zstandard
from timeout_timer import timeout
from tqdm import tqdm
from trafilatura import extract
from ulid import ULID
from warcio.archiveiterator import ArchiveIterator
from multiprocessing import freeze_support

from lang_predictor import FastTextLangPredictor
from xml_parser import XMLMetadataParser


# config.yamlから設定を読み込む関数
def load_config(config_path='./config.yaml'):
    with open(config_path, 'r') as f:
        return yaml.safe_load(f)


def parse_metadata(byte_array):
    """
    warcのmetadataをdictにパースする
    :param byte_array: record.content_stream().read()
    :return:
    """
    # バイト列を文字列にデコード
    data_str = byte_array.decode('utf-8')

    # 文字列を行ごとに分割
    lines = data_str.split('\r\n')

    # メタデータを格納する辞書
    metadata = {}

    for line in lines:
        if ':' in line:
            key, value = line.split(':', 1)
            key = key.strip()
            value = value.strip()

            # valueがJSON形式のテキストならdictionaryに変換
            if value.startswith('{') and value.endswith('}'):
                metadata[key] = json.loads(value)
            else:
                metadata[key] = value

    return metadata


def download_warc_file(s3_client, bucket_name, warc_key, max_retries=5, retry_delay=5):
    """
    S3からWARCファイルをダウンロードする関数

    :param s3_client: boto3 S3クライアント
    :param bucket_name: S3バケット名
    :param warc_key: WARCファイルのS3キー
    :param max_retries: 最大リトライ回数（デフォルト: 5回）
    :param retry_delay: リトライ間の待機時間（秒）（デフォルト: 5秒）
    :return: 成功時はS3オブジェクト、失敗時はNone
    """
    for attempt in range(max_retries):
        try:
            response = s3_client.get_object(Bucket=bucket_name, Key=warc_key)
            return response['Body']
        except s3_client.exceptions.NoSuchKey:
            raise Exception(f"Invalid WARC key: {warc_key}")
        except Exception as e:
            print(f"{warc_key}: Exception {e}. Retrying...")

        if attempt < max_retries - 1:
            print(f"Retrying in {retry_delay} seconds...")
            time.sleep(retry_delay)

    print(f"Failed to download WARC file after {max_retries} attempts. Aborting.")
    return None


<<<<<<< HEAD
def read_csv_to_dict(file_path):
    result = {}
    with open(file_path, 'r', encoding='utf-8') as file:
        csv_reader = csv.reader(file)
        headers = next(csv_reader)  # ヘッダー行を読み込む
        for row in csv_reader:
            for i, column in enumerate(row):
                result[headers[i]] = column
    return result


def process_warc(bucket_name, warc_key, credential, use_fast_text=True, trafilatura_timeout=30, current_trial=0, max_trial=5):
=======
def process_warc(warc_path, use_fast_text=True, trafilatura_timeout=30, current_trial=0, max_trial=5, enable_text_extraction_from_html=True):
>>>>>>> c1e8f558
    """
    S3からWARCファイルを読み込んで、日本語ページかどうかの簡単なフィルタリングを行う。
    """
    def lang_detect(xml_data, metadata_parser: XMLMetadataParser, lang_detector: FastTextLangPredictor):
        meta_description = metadata_parser.parse_description(xml_data)
        if meta_description and len(meta_description) > 10:
            return lang_detector.predict(meta_description.replace("\n", " "))
        meta_title = metadata_parser.parse_title(xml_data)
        if meta_title and len(meta_title) > 5:
            return lang_detector.predict(meta_title.replace("\n", " "))
        meta_heading = metadata_parser.parse_heading(xml_data)
        if meta_heading and len(meta_heading) > 10:
            return lang_detector.predict(meta_heading.replace("\n", " "))
        return None

    def extract_data(content):
        return extract(content, output_format='json', target_language="ja",
                       deduplicate=True,
                       include_formatting=True, include_tables=True)

    # S3クライアントの初期化
    s3_client = boto3.client('s3', aws_access_key_id=credential["Access key ID"],
                             aws_secret_access_key=credential["Secret access key"],
                             region_name='us-east-1')

    print(f"Start: {warc_key}")
    result_list = []

    try:
        metadata_parser = None
        lang_predictor = None
        if use_fast_text:
            # xmlからメタデータをパースするやつ
            metadata_parser = XMLMetadataParser()
            # fasttextを使用して言語判定するやつ
            lang_predictor = FastTextLangPredictor()

        # S3からWARCファイルをダウンロード
        warc_object = download_warc_file(s3_client, bucket_name, warc_key)
        if warc_object is None:
            return False, warc_key, result_list

        tmp_content = None
        for record in ArchiveIterator(warc_object):
            if record.rec_type == 'response' and record.http_headers.get_header('Content-Type') == 'text/html':
                tmp_content = record.content_stream().read()

            elif record.rec_type == 'metadata':
                if tmp_content is None:
                    continue

                # メタデータのパース
                metadata = parse_metadata(record.content_stream().read())

                # cld2の解析が失敗 or languagesが存在しない場合スキップ
                if "languages-cld2" not in metadata or "languages" not in metadata["languages-cld2"]:
                    continue

                # 「日本語が最も多くを占めるページ」ではない場合スキップ
                languages = metadata["languages-cld2"]["languages"]
                max_lang_code = max(languages, key=lambda x: x['text-covered'])['code']
                if max_lang_code != "ja":
                    continue

                lang_fast_text = None
                if use_fast_text:
                    lang_fast_text = lang_detect(tmp_content, metadata_parser, lang_predictor)

                    # FastTextを使用している場合、日本語が検出されなかったらスキップ
                    if lang_fast_text is None or lang_fast_text[0][0] != "ja":
                        continue

                if enable_text_extraction_from_html:
                    try:
                        # 本文の抽出にはtrafilaturaを用いる。（抽出精度が高いため）
                        # include_formatting=Trueにすることで、抽出したテキストがMarkdown形式になる（h2タグが見出しになったり、テーブルがパースされたり）
                        # deduplicateの効果は不明
                        with timeout(trafilatura_timeout, timer="thread"):
                            json_data = extract_data(tmp_content)
                        result = json.loads(json_data)
                    except:
                        continue

                    # （Swallowより）本文の文字数が400以下の場合は低品質とみなす（ただしスキップはしない）
                    if len(result["text"]) < 400:
                        result["rejected"] = True
                        result["rejected_reason"] = "Too_Short"
                    else:
                        result["rejected"] = False
                        result["rejected_reason"] = ""

                    result["languages-fasttext"] = lang_fast_text[0] if lang_fast_text else None
                else:
                    result = {"raw_data": base64.b64encode(tmp_content).decode('utf-8'), "encoding": "base64"}

                result["rec_headers"] = dict(record.rec_headers.headers)
                result["metadata"] = metadata

                result_list.append(result)
                tmp_content = None

        return True, warc_key, result_list
    except Exception as e:
        traceback.print_exc()
        if current_trial > max_trial:
            return False, warc_key, result_list
        print(f"{warc_key} restart the process.")
        del lang_predictor
<<<<<<< HEAD
        return process_warc(bucket_name, warc_key, credential, use_fast_text, trafilatura_timeout, current_trial+1)
=======

        return process_warc(
            warc_path=warc_path,
            use_fast_text=use_fast_text,
            trafilatura_timeout=trafilatura_timeout,
            current_trial=current_trial+1,
            max_trial=max_trial,
            enable_text_extraction_from_html=enable_text_extraction_from_html
        )
>>>>>>> c1e8f558


def signal_handler(sig, frame):
    """
    SIGINTやSIGTERMが実行されたときに安全にデータを保存して複数プロセスで行っている処理をシャットダウンする。
    これが無いとPCごと逝く

    :param sig:
    :param frame:
    :return:
    """
    print('Ctrl+C pressed. Shutting down gracefully...')

    if get_file_size(temp_file_path) > 0:
        compress(temp_file_path, output_folder_path)

    clear_tmp_file(temp_file_path, create_empty=False)

    # 進捗データの保存
    progression = {"processed_file_names": processed_file_names}
    with open(os.path.join(working_dir, "progress_parallel.txt"), "w", encoding="utf-8") as f:
        json.dump(progression, f, ensure_ascii=False)

    print("Progression saved.")

    # ProcessPoolExecutorによる処理を中断
    executor.shutdown(wait=True)

    print("Executor shutdowned.")
    sys.exit(0)


def get_file_size(path):
    try:
        return os.path.getsize(path)
    except FileNotFoundError:
        return 0


def save_refined(refined_data, path):
    if len(refined_data) == 0:
        return
    mode = "a"
    if not os.path.exists(path):
        mode = "w"
    # 一時ファイルにJSONLとして書き込む
    with open(path, mode, encoding="utf-8") as f:
        for item in refined_data:
            f.write(json.dumps(item, ensure_ascii=False) + "\n")
    del refined_data


def clear_tmp_file(path, create_empty=True):
    try:
        if os.path.exists(path):
            os.remove(path)
        if create_empty:
            open(path, "w", encoding="utf-8").close()
    except Exception:
        traceback.print_exc()


def compress(src_path, output_folder_path):
    print("compressing and writing shards.")
    os.makedirs(output_folder_path, exist_ok=True)
    output_file_name = os.path.join(output_folder_path, str(ULID()) + ".zst")
    with open(src_path, "r", encoding="utf-8") as src_f, open(output_file_name, "wb") as out_f:
        cctx = zstandard.ZstdCompressor()
        with cctx.stream_writer(out_f) as compressor:
            for line in src_f:
                compressor.write(line.encode("utf-8"))
            compressor.flush()
    print("Compressed and saved to", output_file_name)


if __name__ == '__main__':
    freeze_support()

    # 実行時引数の設定
    parser = argparse.ArgumentParser(description='Process WARC files.')
    parser.add_argument('--config', type=str, default='./config.yaml', help='Path to the config file')
    args = parser.parse_args()

    # 設定を読み込む
    config = load_config(args.config)

    working_dir = config.get('working_dir')
    output_folder_path = config.get('dataset_dir')
    num_proc = config.get('num_proc')
    zstd_chunk_size = config.get('num_zstd_chunk_size')
    temp_file_path = config.get('temp_file_path')
    warc_paths_url = config.get('warc_paths_url')
    s3_credential = read_csv_to_dict(config.get('s3_credential'))
    use_fast_text = config.get('fast_text_language_recognition')
    trafilatura_timeout = config.get('trafilatura_timeout')
    enable_text_extraction_from_html = config.get('enable_text_extraction_from_html')

    # 実行時引数の値をprintで出力
    print(f"Working directory: {working_dir}")
    print(f"Dataset directory: {output_folder_path}")
    print("Note: If you are using Docker, these paths are within the container where this program is running :)")
    print(f"Number of processes: {num_proc}")
    print(f"Number of ZSTD chunk size: {zstd_chunk_size}")
    print(f"Use fast text for language recognition: {use_fast_text}")
    print(f"Trafilatura text extracting: {enable_text_extraction_from_html}")
    print(f"\tTimeout after: {trafilatura_timeout} secs")

    # trafilaturaによるwarningを抑制
    logging.getLogger("trafilatura.utils").setLevel(logging.ERROR)
    logging.getLogger("trafilatura.core").setLevel(logging.ERROR)

    # 前回実行時、処理が途中で中断された場合にデータセットと進捗を復元する
    # 1. warc.pathsファイルの読み込み
    # 2. 進捗の読み込み

    # warc.pathsファイルの読み込み
    # gzipファイルのダウンロード
    gzip_file_path = "./warc.paths.gz"
    response = requests.get(warc_paths_url)
    with open(gzip_file_path, "wb") as f:
        f.write(response.content)

    # gzipファイルの展開
    extracted_file_path = "./warc.paths"
    with gzip.open(gzip_file_path, 'rb') as f_in:
        with open(extracted_file_path, 'wb') as f_out:
            shutil.copyfileobj(f_in, f_out)

    # 展開したファイルの読み込み
    with open(extracted_file_path, "r", encoding="utf-8") as f:
        warc_paths = f.read().splitlines()

    # ダウンロードしたgzipファイルの削除（オプション）
    os.remove(gzip_file_path)
    os.remove(extracted_file_path)

    # 進捗の読み込み
    # 進捗データは処理済みセグメントファイル名の配列
    # もし進捗ファイルが読み込めない場合は新しく作成する
    try:
        with open(os.path.join(working_dir, "progress_parallel.txt"), "r", encoding="utf-8") as f:
            obj = json.loads(f.read())
            processed_file_names = obj["processed_file_names"]
    except Exception as e:
        print(e)
        print("Create New.")
        processed_file_names = []

    # 処理していないセグメントファイル名の一覧を取得
    cleaned_warcs = []
    for warc_path in warc_paths:
        if warc_path not in processed_file_names:
            cleaned_warcs.append(warc_path)

    try:
        # 進捗バー表示のための全体のデータ数
        total_iterations = len(cleaned_warcs)
        # 一時ファイルの初期化
        clear_tmp_file(temp_file_path)
        # 並列処理の実行
        with tqdm(total=total_iterations, unit='file', unit_scale=True) as pbar:
            with ProcessPoolExecutor(max_workers=num_proc) as executor:
                # InterruptとTerminateのハンドラを設定
                signal.signal(signal.SIGINT, signal_handler)
                signal.signal(signal.SIGTERM, signal_handler)
                try:
                    def on_process_finished(future):
                        pbar.update(1)
                        result = future.result()  # ここでのresultは(bool, str, list[dict])
                        if result[0]:
                            # 一時ファイルに保存
                            save_refined(result[2], temp_file_path)
                            # もし処理したファイル数がchunk sizeになったらzstd圧縮して保存
                            if pbar.n % zstd_chunk_size == 0:
                                compress(temp_file_path, output_folder_path)
                                clear_tmp_file(temp_file_path)
                            # 処理済みファイル名を追加
                            processed_file_names.append(result[1])

                    for warc_path in cleaned_warcs:
<<<<<<< HEAD
                        future = executor.submit(process_warc, "commoncrawl", warc_path, s3_credential, use_fast_text, trafilatura_timeout, 0, 5)
=======
                        future = executor.submit(process_warc, warc_path, use_fast_text, trafilatura_timeout, 0, 5, enable_text_extraction_from_html)
>>>>>>> c1e8f558
                        future.add_done_callback(on_process_finished)
                except:
                    traceback.print_exc()

    except Exception as e:
        traceback.print_exc()
    finally:
        print("finishing main roop...")
        if get_file_size(temp_file_path) > 0:
            compress(temp_file_path, output_folder_path)

            clear_tmp_file(temp_file_path, create_empty=False)

            # 進捗データの保存
            progression = {"processed_file_names": processed_file_names}
            with open(os.path.join(working_dir, "progress_parallel.txt"), "w", encoding="utf-8") as f:
                json.dump(progression, f, ensure_ascii=False)<|MERGE_RESOLUTION|>--- conflicted
+++ resolved
@@ -1,10 +1,7 @@
 import argparse
-<<<<<<< HEAD
 import csv
-=======
 import base64
 import concurrent
->>>>>>> c1e8f558
 import gzip
 import json
 import logging
@@ -95,7 +92,6 @@
     return None
 
 
-<<<<<<< HEAD
 def read_csv_to_dict(file_path):
     result = {}
     with open(file_path, 'r', encoding='utf-8') as file:
@@ -107,10 +103,7 @@
     return result
 
 
-def process_warc(bucket_name, warc_key, credential, use_fast_text=True, trafilatura_timeout=30, current_trial=0, max_trial=5):
-=======
-def process_warc(warc_path, use_fast_text=True, trafilatura_timeout=30, current_trial=0, max_trial=5, enable_text_extraction_from_html=True):
->>>>>>> c1e8f558
+def process_warc(bucket_name, warc_key, credential, use_fast_text=True, trafilatura_timeout=30, current_trial=0, max_trial=5, enable_text_extraction_from_html=True):
     """
     S3からWARCファイルを読み込んで、日本語ページかどうかの簡単なフィルタリングを行う。
     """
@@ -219,19 +212,17 @@
             return False, warc_key, result_list
         print(f"{warc_key} restart the process.")
         del lang_predictor
-<<<<<<< HEAD
-        return process_warc(bucket_name, warc_key, credential, use_fast_text, trafilatura_timeout, current_trial+1)
-=======
 
         return process_warc(
-            warc_path=warc_path,
+            bucket_name=bucket_name,
+            warc_key=warc_key,
+            credential=credential,
             use_fast_text=use_fast_text,
             trafilatura_timeout=trafilatura_timeout,
             current_trial=current_trial+1,
             max_trial=max_trial,
             enable_text_extraction_from_html=enable_text_extraction_from_html
         )
->>>>>>> c1e8f558
 
 
 def signal_handler(sig, frame):
@@ -412,11 +403,7 @@
                             processed_file_names.append(result[1])
 
                     for warc_path in cleaned_warcs:
-<<<<<<< HEAD
-                        future = executor.submit(process_warc, "commoncrawl", warc_path, s3_credential, use_fast_text, trafilatura_timeout, 0, 5)
-=======
-                        future = executor.submit(process_warc, warc_path, use_fast_text, trafilatura_timeout, 0, 5, enable_text_extraction_from_html)
->>>>>>> c1e8f558
+                        future = executor.submit(process_warc, "commoncrawl", warc_path, s3_credential, use_fast_text, trafilatura_timeout, 0, 5, enable_text_extraction_from_html)
                         future.add_done_callback(on_process_finished)
                 except:
                     traceback.print_exc()
